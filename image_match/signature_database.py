--- conflicted
+++ resolved
@@ -292,13 +292,6 @@
             else:
                 raise StopIteration
 
-<<<<<<< HEAD
-=======
-            # join children
-            for process in p:
-                process.join(process_timeout)
-
->>>>>>> e263fd24
             # collect results, taking care not to return the same result twice
             l = list()
             num_processes = len(p)
@@ -312,6 +305,9 @@
                         if key not in unique_results:
                             unique_results.add(key)
                             l.append(results[key])
+
+            for process in p:
+                process.join()
 
             # yield a set of results
             yield l
@@ -349,15 +345,11 @@
         if all_results:
             l = reduce(lambda a, b: a + b, list(self.parallel_find(path,
                                                                       n_parallel_words=n_parallel_words,
-<<<<<<< HEAD
-                                                                      word_limit=word_limit)))
-            l = sorted(l, key=itemgetter('dist'))
-            return l
-=======
                                                                       word_limit=word_limit,
                                                                       process_timeout=process_timeout,
                                                                       maximum_matches=maximum_matches_per_word)))
->>>>>>> e263fd24
+            l = sorted(l, key=itemgetter('dist'))
+            return l
 
         if all_orientations:
             # initialize an iterator of composed transformations
